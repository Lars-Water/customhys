--- conflicted
+++ resolved
@@ -25,11 +25,7 @@
         search operators from op, and it is based on a population from Population.
     """
     def __init__(self, problem, search_operators=None, num_agents: int = 30, num_iterations: int = 100,
-<<<<<<< HEAD
-                 initial_scheme: str = 'random', verbose: bool = False, finalised_positions_previous_step = None):
-=======
-                 initial_scheme: str = 'random', verbose: bool = False, finalised_positions_previous_step = None, file_name_fitness_values="fitness_values.json", pass_finalised_positions = False):
->>>>>>> 5cb6cf7c
+                 initial_scheme: str = 'random', verbose: bool = False, finalised_positions_previous_step = None,  pass_finalised_positions = False):
         """
         Create a population-based metaheuristic by employing different simple search operators.
 
